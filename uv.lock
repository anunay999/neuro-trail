--- conflicted
+++ resolved
@@ -836,11 +836,8 @@
     { name = "redis" },
     { name = "ruff" },
     { name = "sentence-transformers" },
-<<<<<<< HEAD
     { name = "streamlit" },
-=======
     { name = "tenacity" },
->>>>>>> 399f9a82
 ]
 
 [package.metadata]
@@ -856,11 +853,8 @@
     { name = "redis", specifier = ">=5.2.1" },
     { name = "ruff", specifier = ">=0.9.7" },
     { name = "sentence-transformers", specifier = ">=3.4.1" },
-<<<<<<< HEAD
     { name = "streamlit", specifier = ">=1.42.2" },
-=======
     { name = "tenacity", specifier = ">=9.0.0" },
->>>>>>> 399f9a82
 ]
 
 [[package]]
@@ -1542,7 +1536,6 @@
 ]
 
 [[package]]
-<<<<<<< HEAD
 name = "rich"
 version = "13.9.4"
 source = { registry = "https://pypi.org/simple" }
@@ -1613,7 +1606,6 @@
     { url = "https://files.pythonhosted.org/packages/14/18/017ab41dcd6649ad5db7d00155b4c212b31ab05bd857d5ba73a1617984eb/rpds_py-0.23.1-cp313-cp313t-musllinux_1_2_x86_64.whl", hash = "sha256:d31ed4987d72aabdf521eddfb6a72988703c091cfc0064330b9e5f8d6a042ff5", size = 554880 },
     { url = "https://files.pythonhosted.org/packages/2e/dd/17de89431268da8819d8d51ce67beac28d9b22fccf437bc5d6d2bcd1acdb/rpds_py-0.23.1-cp313-cp313t-win32.whl", hash = "sha256:f3429fb8e15b20961efca8c8b21432623d85db2228cc73fe22756c6637aa39e7", size = 219743 },
     { url = "https://files.pythonhosted.org/packages/68/15/6d22d07e063ce5e9bfbd96db9ec2fbb4693591b4503e3a76996639474d02/rpds_py-0.23.1-cp313-cp313t-win_amd64.whl", hash = "sha256:d6f6512a90bd5cd9030a6237f5346f046c6f0e40af98657568fa45695d4de59d", size = 235415 },
-=======
 name = "ruff"
 version = "0.9.7"
 source = { registry = "https://pypi.org/simple" }
@@ -1636,7 +1628,6 @@
     { url = "https://files.pythonhosted.org/packages/49/79/acbc1edd03ac0e2a04ae2593555dbc9990b34090a9729a0c4c0cf20fb595/ruff-0.9.7-py3-none-win32.whl", hash = "sha256:e9ece95b7de5923cbf38893f066ed2872be2f2f477ba94f826c8defdd6ec6b7d", size = 9988751 },
     { url = "https://files.pythonhosted.org/packages/6d/95/67153a838c6b6ba7a2401241fd8a00cd8c627a8e4a0491b8d853dedeffe0/ruff-0.9.7-py3-none-win_amd64.whl", hash = "sha256:3770fe52b9d691a15f0b87ada29c45324b2ace8f01200fb0c14845e499eb0c2c", size = 11002987 },
     { url = "https://files.pythonhosted.org/packages/63/6a/aca01554949f3a401991dc32fe22837baeaccb8a0d868256cbb26a029778/ruff-0.9.7-py3-none-win_arm64.whl", hash = "sha256:b075a700b2533feb7a01130ff656a4ec0d5f340bb540ad98759b8401c32c2037", size = 10177763 },
->>>>>>> 399f9a82
 ]
 
 [[package]]
