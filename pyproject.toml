--- conflicted
+++ resolved
@@ -14,12 +14,9 @@
     "argparse>=1.4.0",
     "dotenv>=0.9.9",
     "sentence-transformers>=3.4.1",
-<<<<<<< HEAD
     "streamlit>=1.42.2",
     "embedchain>=0.0.81",
-=======
     "ruff>=0.9.7",
->>>>>>> 50cfe109
 ]
 
 [project.packages]
