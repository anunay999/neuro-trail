from litellm import completion

<<<<<<< HEAD
from core import settings
import logging
import streamlit as st
=======
from core.settings_config import settings
>>>>>>> f7b667a8

# Configure logging
logging.basicConfig(
    level=logging.INFO, format="%(asctime)s - %(name)s - %(levelname)s - %(message)s"
)
logger = logging.getLogger(__name__)


def get_llm(streaming=True) -> callable:
    """
    Returns a function to invoke the LLM based on the selected model.
    Uses LiteLLM's `completion()` method for interaction.
    """

    model = st.session_state.llm_model if "llm_model" in st.session_state else settings.llm_model
    model_provider = st.session_state.llm_provider if "llm_provider" in st.session_state else settings.llm_provider
    # Find the correct Model Enum
    if not model:
        raise ValueError(f"Model {model} is not recognized.")

    # Fetch the correct API key or host URL dynamically
    if model_provider == "ollama":
        # Default to local Ollama server
        api_base = st.session_state.llm_base_url if "llm_base_url" in st.session_state else settings.llm_base_url
        api_key = None  # Ollama doesn't use an API key
    else:
        api_key = st.session_state.llm_api_key if "llm_api_key" in st.session_state else settings.llm_api_key
        api_base = None  # API Base is only needed for Ollama

    temp = st.session_state.llm_temperature if "llm_temperature" in st.session_state else settings.llm_temperature
    max_tokens = st.session_state.llm_max_tokens if "llm_max_tokens" in st.session_state else settings.llm_max_tokens

    def query_llm(messages, temperature=0):
        """
        Calls the LiteLLM API with the specified model and messages.
        Automatically configures API base for Ollama.
        """
        try:
            response = completion(
                model=f"{model_provider}/{model}",
                messages=messages,
                api_key=api_key if api_key else None,  # Pass only if defined
                api_base=api_base
                if model_provider == "ollama"
                else None,  # Only for Ollama
                temperature=temp,
                max_tokens=max_tokens,
                stream=True,
            )
            for part in response:
                yield part.choices[0].delta.content or ""
        except Exception as e:
            yield f"Error: {str(e)}"

    def query_llm_without_streaming(messages, temperature=0)-> str:
        """
        Calls the LiteLLM API with the specified model and messages.
        Automatically configures API base for Ollama.
        """
        try:
            response = completion(
                model=f"{model_provider}/{model}",
                messages=messages,
                api_key=api_key if api_key else None,  # Pass only if defined
                api_base=api_base
                if model_provider == "ollama"
                else None,  # Only for Ollama
                temperature=temp,
                max_tokens=max_tokens,
                stream=False,
            )
            return response.choices[0].message.content
        except Exception as e:
            logger.warning(f"Error: {str(e)}")

    return query_llm if streaming else query_llm_without_streaming<|MERGE_RESOLUTION|>--- conflicted
+++ resolved
@@ -1,12 +1,8 @@
 from litellm import completion
 
-<<<<<<< HEAD
-from core import settings
+from core.settings_config import settings
 import logging
 import streamlit as st
-=======
-from core.settings_config import settings
->>>>>>> f7b667a8
 
 # Configure logging
 logging.basicConfig(
@@ -61,7 +57,7 @@
         except Exception as e:
             yield f"Error: {str(e)}"
 
-    def query_llm_without_streaming(messages, temperature=0)-> str:
+    def query_llm_without_streaming(messages, temperature=0) -> str:
         """
         Calls the LiteLLM API with the specified model and messages.
         Automatically configures API base for Ollama.
