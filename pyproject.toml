--- conflicted
+++ resolved
@@ -14,13 +14,10 @@
     "argparse>=1.4.0",
     "dotenv>=0.9.9",
     "sentence-transformers>=3.4.1",
-<<<<<<< HEAD
     "streamlit>=1.42.2",
     "litellm>=1.61.20",
-=======
     "ruff>=0.9.7",
     "tenacity>=9.0.0",
->>>>>>> 399f9a82
 ]
 
 [project.packages]
