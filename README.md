--- conflicted
+++ resolved
@@ -12,13 +12,10 @@
 - **Deep Knowledge Graph Integration**: Ensures semantic linking and retrieval.
 
 ## Demo
-<<<<<<< HEAD
 Try demo at [https://neuro-trail.streamlit.app](https://neuro-trail.streamlit.app)
 
 **Note**: The demo is currently under development and may not be fully functional.
-=======
-![Demo](https://neuro-trail.streamlit.app)
->>>>>>> 96999897
+
 
 ## Project Setup
 
